// Copyright (C) 2023 Intel Corporation
// SPDX-License-Identifier: Apache-2.0
#[macro_use]
extern crate lazy_static;
#[macro_use]
extern crate scopeguard;

use crate::config::Config;
use anyhow::{anyhow, Result};
use nix::{
    sys::reboot::{self, RebootMode},
    unistd::{self, ForkResult, Gid, Pid, Uid},
};
use std::{fs, os::unix::net::UnixStream};
use tokio::runtime::Builder;

mod config;
mod container;
mod image;
mod ipc;
mod mount;
mod oidc;
mod pod;
#[cfg(feature = "interactive")]
mod pty;
mod report;
mod restful;
mod server;
mod utils;

fn start_service() -> Result<(), Box<dyn std::error::Error>> {
    let mut config = Config::new();
    config.parse_cmdline(None)?;

    let (pstream, cstream) = UnixStream::pair()?;

    match unsafe { unistd::fork() } {
        Ok(ForkResult::Parent { child: _ }) => {
            pstream.set_nonblocking(true)?;
            drop(cstream);

            let rt = Builder::new_current_thread().enable_all().build()?;
            rt.block_on(server::start_server(pstream, &config))?;
            rt.shutdown_background();

            Ok(())
        }
        Ok(ForkResult::Child) => {
            let gid = Gid::from_raw(utils::CLIENT_UID);
            let uid = Uid::from_raw(utils::CLIENT_UID);

            fs::create_dir_all(utils::BLOB_DIR)?;
            unistd::chown(utils::BLOB_DIR, Some(uid), Some(gid))?;

            unistd::setresgid(gid, gid, gid)?;
            unistd::setresuid(uid, uid, uid)?;

            prctl::set_name("deprivileged_server").map_err(|e| anyhow!(e.to_string()))?;
            cstream.set_nonblocking(true)?;
            drop(pstream);

            let rt = Builder::new_current_thread().enable_all().build()?;
            rt.block_on(restful::run_server(cstream, &config))?;

            Ok(())
        }
        Err(errno) => {
            log::error!("Start service error, errno = {errno}.");
            Err("Start service error, errno = {errno}.".into())
        }
    }
}

fn main() -> Result<(), Box<dyn std::error::Error>> {
<<<<<<< HEAD
    env_logger::init();
=======
    // Uncomment this line to show debug information.
    // env_logger::init_from_env(env_logger::Env::default().default_filter_or("debug"));
>>>>>>> 2305b503
    mount::mount_rootfs()?;

    start_service()?;

    if unistd::getpid() == Pid::from_raw(1) {
        reboot::reboot(RebootMode::RB_POWER_OFF)?;
    }
    Ok(())
}<|MERGE_RESOLUTION|>--- conflicted
+++ resolved
@@ -72,12 +72,7 @@
 }
 
 fn main() -> Result<(), Box<dyn std::error::Error>> {
-<<<<<<< HEAD
     env_logger::init();
-=======
-    // Uncomment this line to show debug information.
-    // env_logger::init_from_env(env_logger::Env::default().default_filter_or("debug"));
->>>>>>> 2305b503
     mount::mount_rootfs()?;
 
     start_service()?;
