--- conflicted
+++ resolved
@@ -32,14 +32,10 @@
 rustyline = "10.1.1"
 walkdir = "2.3.2"
 tokio-send-fd = "0.9.3"
-<<<<<<< HEAD
-env_logger = "0.11.3"
-log = "0.4.21"
-=======
 openidconnect = "3.5.0"
 chrono = "0.4.38"
 env_logger = "0.11.3"
->>>>>>> 2305b503
+log = "0.4.21"
 
 [dev-dependencies]
 # unit test
